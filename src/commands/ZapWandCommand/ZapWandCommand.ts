import { GameState, ItemType, Wand, StatusEffectType } from '@game/core/core'
import { ICommand } from '../ICommand'
import { InventoryService } from '@services/InventoryService'
import { WandService } from '@services/WandService'
import { MessageService } from '@services/MessageService'
import { TurnService } from '@services/TurnService'
import { StatusEffectService } from '@services/StatusEffectService'

// ============================================================================
// ZAP WAND COMMAND - Use a wand from inventory
// ============================================================================

export class ZapWandCommand implements ICommand {
  constructor(
    private itemId: string,
    private inventoryService: InventoryService,
    private wandService: WandService,
    private messageService: MessageService,
    private turnService: TurnService,
<<<<<<< HEAD
    private targetMonsterId?: string
=======
    private statusEffectService: StatusEffectService,
    private targetItemId?: string
>>>>>>> ad29f448
  ) {}

  execute(state: GameState): GameState {
    // 0. Check if player can use wands (not confused)
    // Note: Blind players CAN zap wands (they can point in a direction)
    // but confused players cannot (too disoriented to aim properly)
    if (this.statusEffectService.hasStatusEffect(state.player, StatusEffectType.CONFUSED)) {
      const messages = this.messageService.addMessage(
        state.messages,
        'You are too confused to use a wand!',
        'warning',
        state.turnCount
      )
      return { ...state, messages }
    }

    // 1. Find item in inventory
    const item = this.inventoryService.findItem(state.player, this.itemId)

    if (!item) {
      const messages = this.messageService.addMessage(
        state.messages,
        'You do not have that item.',
        'warning',
        state.turnCount
      )
      return { ...state, messages }
    }

    // 2. Type check
    if (item.type !== ItemType.WAND) {
      const messages = this.messageService.addMessage(
        state.messages,
        'You cannot zap that.',
        'warning',
        state.turnCount
      )
      return { ...state, messages }
    }

    const wand = item as Wand

    // 3. Validate target monster ID is provided
    if (!this.targetMonsterId) {
      const messages = this.messageService.addMessage(
        state.messages,
        'No target selected.',
        'warning',
        state.turnCount
      )
      return { ...state, messages }
    }

    // 4. Validate target exists in current level
    const currentLevel = state.levels.get(state.currentLevel)
    if (!currentLevel) {
      const messages = this.messageService.addMessage(
        state.messages,
        'Invalid level state.',
        'warning',
        state.turnCount
      )
      return { ...state, messages }
    }

    const targetMonster = currentLevel.monsters.find((m) => m.id === this.targetMonsterId)
    if (!targetMonster) {
      const messages = this.messageService.addMessage(
        state.messages,
        'Target no longer exists.',
        'warning',
        state.turnCount
      )
      return { ...state, messages }
    }

    // 5. Validate target is in FOV (line of sight)
    const targetKey = `${targetMonster.position.x},${targetMonster.position.y}`
    if (!state.visibleCells.has(targetKey)) {
      const messages = this.messageService.addMessage(
        state.messages,
        'Target no longer visible.',
        'warning',
        state.turnCount
      )
      return { ...state, messages }
    }

    // 6. Validate target is in range (Manhattan distance)
    const distance =
      Math.abs(state.player.position.x - targetMonster.position.x) +
      Math.abs(state.player.position.y - targetMonster.position.y)
    const wandRange = wand.range || 5 // Default to 5 if not set
    if (distance > wandRange) {
      const messages = this.messageService.addMessage(
        state.messages,
        `Target out of range. (Range: ${wandRange})`,
        'warning',
        state.turnCount
      )
      return { ...state, messages }
    }

    // 7. Apply wand effect (decrements charges)
    const result = this.wandService.applyWand(
      state.player,
      wand,
      state,
      this.targetMonsterId
    )

    // 8. Update wand in inventory (charges changed)
    let updatedPlayer = this.inventoryService.removeItem(result.player, item.id)
    updatedPlayer = this.inventoryService.addItem(updatedPlayer, result.wand)

    // 9. Add message and increment turn
    const messages = this.messageService.addMessage(
      state.messages,
      result.message,
      'info',
      state.turnCount
    )

    // 10. Use updated state from wand effect if provided, otherwise use original state
    const baseState = result.state || state

    return this.turnService.incrementTurn({
      ...baseState,
      player: updatedPlayer,
      messages,
      itemsUsed: state.itemsUsed + 1, // Track wand use for death screen
    })
  }
}<|MERGE_RESOLUTION|>--- conflicted
+++ resolved
@@ -17,12 +17,8 @@
     private wandService: WandService,
     private messageService: MessageService,
     private turnService: TurnService,
-<<<<<<< HEAD
+    private statusEffectService: StatusEffectService,
     private targetMonsterId?: string
-=======
-    private statusEffectService: StatusEffectService,
-    private targetItemId?: string
->>>>>>> ad29f448
   ) {}
 
   execute(state: GameState): GameState {
