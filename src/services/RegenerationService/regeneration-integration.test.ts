--- conflicted
+++ resolved
@@ -49,21 +49,15 @@
 
   beforeEach(() => {
     mockRandom = new MockRandom()
-<<<<<<< HEAD
     const ringService = new RingService(mockRandom)
     regenerationService = new RegenerationService(ringService)
     hungerService = new HungerService(mockRandom, ringService)
-    movementService = new MovementService()
-=======
-    regenerationService = new RegenerationService()
-    hungerService = new HungerService(mockRandom)
     statusEffectService = new StatusEffectService()
     movementService = new MovementService(mockRandom, statusEffectService)
->>>>>>> ad29f448
     lightingService = new LightingService(mockRandom)
     fovService = new FOVService(statusEffectService)
     messageService = new MessageService()
-    combatService = new CombatService(mockRandom, ringService)
+    combatService = new CombatService(mockRandom, ringService, hungerService)
     levelingService = new LevelingService()
     doorService = new DoorService(mockRandom)
     notificationService = new NotificationService()
