--- conflicted
+++ resolved
@@ -405,150 +405,12 @@
   }
 
   // ============================================================================
-<<<<<<< HEAD
-  // MONSTER SPAWNING
-  // ============================================================================
-
-  /**
-   * Spawn monsters in rooms based on depth
-   */
-  spawnMonsters(rooms: Room[], count: number, tiles: Tile[][], depth: number): Monster[] {
-    const monsters: Monster[] = []
-    const monsterPositions = new Set<string>()
-
-    // Monster templates based on depth
-    const templates = [
-      {
-        letter: 'B',
-        name: 'Bat',
-        hpDice: '1d8',
-        ac: 3,
-        damage: '1d2',
-        xpValue: 1,
-        level: 1,
-        behavior: MonsterBehavior.SIMPLE,
-      },
-      {
-        letter: 'K',
-        name: 'Kobold',
-        hpDice: '1d4',
-        ac: 7,
-        damage: '1d4',
-        xpValue: 1,
-        level: 1,
-        behavior: MonsterBehavior.SIMPLE,
-      },
-      {
-        letter: 'S',
-        name: 'Snake',
-        hpDice: '1d6',
-        ac: 5,
-        damage: '1d3',
-        xpValue: 2,
-        level: 1,
-        behavior: MonsterBehavior.SIMPLE,
-      },
-      {
-        letter: 'O',
-        name: 'Orc',
-        hpDice: '1d8',
-        ac: 6,
-        damage: '1d8',
-        xpValue: 5,
-        level: 2,
-        behavior: MonsterBehavior.SMART,
-      },
-      {
-        letter: 'Z',
-        name: 'Zombie',
-        hpDice: '2d8',
-        ac: 8,
-        damage: '1d8',
-        xpValue: 7,
-        level: 2,
-        behavior: MonsterBehavior.SIMPLE,
-      },
-      {
-        letter: 'T',
-        name: 'Troll',
-        hpDice: '6d8',
-        ac: 4,
-        damage: '1d8+1d8',
-        xpValue: 120,
-        level: 6,
-        behavior: MonsterBehavior.SMART,
-      },
-    ]
-
-    // Filter templates by depth (only spawn appropriate level monsters)
-    const availableTemplates = templates.filter((t) => t.level <= depth)
-
-    let attempts = 0
-    const maxAttempts = count * 10
-
-    while (monsters.length < count && attempts < maxAttempts) {
-      attempts++
-
-      if (rooms.length === 0 || availableTemplates.length === 0) break
-
-      // Pick random room
-      const room = rooms[this.random.nextInt(0, rooms.length - 1)]
-
-      // Pick random position in room
-      const x = this.random.nextInt(room.x + 1, room.x + room.width - 2)
-      const y = this.random.nextInt(room.y + 1, room.y + room.height - 2)
-
-      const key = `${x},${y}`
-
-      // Check if position is valid
-      if (!monsterPositions.has(key) && tiles[y] && tiles[y][x] && tiles[y][x].walkable) {
-        monsterPositions.add(key)
-
-        // Pick random template
-        const template = this.random.pickRandom(availableTemplates)
-
-        // Roll HP
-        const hp = this.random.roll(template.hpDice)
-
-        monsters.push({
-          id: `monster-${monsters.length}-${this.random.nextInt(1000, 9999)}`,
-          letter: template.letter,
-          name: template.name,
-          position: { x, y },
-          hp,
-          maxHp: hp,
-          ac: template.ac,
-          damage: template.damage,
-          xpValue: template.xpValue,
-          level: template.level,
-          aiProfile: {
-            behavior: template.behavior,
-            intelligence: template.level,
-            aggroRange: 5 + template.level,
-            fleeThreshold: 0.0,
-            special: [],
-          },
-          isAsleep: this.random.chance(0.5), // 50% start asleep
-          isAwake: !this.random.chance(0.5),
-          state: MonsterState.SLEEPING,
-          visibleCells: new Set(),
-          currentPath: null,
-          hasStolen: false,
-          lastKnownPlayerPosition: null,
-          turnsWithoutSight: 0,
-          energy: this.random.nextInt(0, 99), // Random initial energy (staggered starts)
-          speed: 10, // Normal speed baseline
-          isInvisible: false, // Default: visible (Phantoms will override this)
-          statusEffects: [], // No status effects on spawn
-        })
-      }
-    }
-
-    return monsters
-  }
+  // MONSTER SPAWNING (Single Monster for CREATE_MONSTER Scroll)
+  // ============================================================================
 
   /**
    * Spawn a single monster at specific position (for CREATE_MONSTER scroll)
+   * Note: Bulk monster spawning has been moved to MonsterSpawnService
    */
   spawnSingleMonster(position: Position, depth: number): Monster {
     // Monster templates based on depth
@@ -662,8 +524,6 @@
   }
 
   // ============================================================================
-=======
->>>>>>> 4f1c42bf
   // ITEM SPAWNING
   // ============================================================================
 
