--- conflicted
+++ resolved
@@ -165,8 +165,6 @@
   }
 
   /**
-<<<<<<< HEAD
-=======
    * Detect door slam pattern and wake monsters if detected
    *
    * Door slam pattern: Player returned to same doorway position within 2 moves
@@ -244,7 +242,6 @@
   }
 
   /**
->>>>>>> 64e07cf3
    * Find which room a monster is currently in
    * @param monster Monster to check
    * @param rooms Array of rooms in the level
