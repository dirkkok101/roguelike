<<<<<<< HEAD
import { GameState, Player, StatusEffectType } from '@game/core/core'
=======
import { GameState, Player, StatusEffectType, Scroll, Level, Position } from '@game/core/core'
>>>>>>> 14eff905
import { StatusEffectService } from '@services/StatusEffectService'
import { LevelService } from '@services/LevelService'
import { RingService } from '@services/RingService'
import { ENERGY_THRESHOLD, NORMAL_SPEED, HASTED_SPEED } from '../../constants/energy'

// ============================================================================
// ENERGY SYSTEM TYPES
// ============================================================================

/**
 * Generic actor interface for energy system
 * Any entity with energy can use energy methods
 */
type Actor = { energy: number }

/**
 * Result of processing passive ring abilities
 */
export interface RingPassiveResult {
  player: Player
  level: Level
  finalPosition: Position
  messages: Array<{ text: string; type: 'info' | 'warning' }>
}

// ============================================================================
// TURN SERVICE - Turn counter and energy management
// ============================================================================

export class TurnService {
  constructor(
    private statusEffectService: StatusEffectService,
    private levelService: LevelService,
    private ringService?: RingService // Optional for backward compatibility
  ) {}

  /**
   * Increment turn counter by 1
   * Also ticks all player status effects (decrement duration, remove expired)
   * Also removes deteriorated SCARE_MONSTER scrolls (>100 turns old)
   * Returns new GameState with incremented turnCount (immutable)
   */
  incrementTurn(state: GameState): GameState {
    const newTurnCount = state.turnCount + 1

    // Tick status effects (decrement durations, remove expired)
    const { player } = this.statusEffectService.tickStatusEffects(state.player)

    // TODO: Add messages for expired effects in Phase 2.6 UI work
    // For now, just silently remove expired effects

    // Remove deteriorated scare scrolls from current level
    const level = state.levels.get(state.currentLevel)
    if (!level) {
      return { ...state, player, turnCount: newTurnCount }
    }

    // Get all scare scrolls on the ground
    const scareScrolls = this.levelService.getScareScrollsOnGround(level)

    // Filter out deteriorated scrolls (>100 turns old)
    const deterioratedScrollIds = new Set<string>()
    for (const scroll of scareScrolls) {
      if (scroll.droppedAtTurn !== undefined) {
        const age = newTurnCount - scroll.droppedAtTurn
        if (age > 100) {
          deterioratedScrollIds.add(scroll.id)
        }
      }
    }

    // If no scrolls deteriorated, return early
    if (deterioratedScrollIds.size === 0) {
      return { ...state, player, turnCount: newTurnCount }
    }

    // Remove deteriorated scrolls from level items
    const updatedItems = level.items.filter(item => !deterioratedScrollIds.has(item.id))
    const updatedLevel = { ...level, items: updatedItems }
    const updatedLevels = new Map(state.levels)
    updatedLevels.set(state.currentLevel, updatedLevel)

    return { ...state, player, levels: updatedLevels, turnCount: newTurnCount }
  }

  /**
   * Get current turn count
   */
  getCurrentTurn(state: GameState): number {
    return state.turnCount
  }

  /**
   * Process passive ring abilities (teleportation, searching)
   * Centralizes ring passive ability logic from MoveCommand
   *
   * @param player - Current player state
   * @param position - Current player position (may be updated by teleportation)
   * @param level - Current level
   * @returns Result with updated player, level, position, and messages
   */
  processPassiveRingAbilities(
    player: Player,
    position: Position,
    level: Level
  ): RingPassiveResult {
    if (!this.ringService) {
      // No ring service injected - return unchanged
      return {
        player,
        level,
        finalPosition: position,
        messages: [],
      }
    }

    const messages: Array<{ text: string; type: 'info' | 'warning' }> = []
    let updatedPlayer = player
    let updatedLevel = level
    let finalPosition = position

    // 1. Trigger Ring of Teleportation (15% chance, passive ability)
    const teleportResult = this.ringService.triggerTeleportation(updatedPlayer, updatedLevel)

    if (teleportResult.triggered && teleportResult.newPosition) {
      // Update player position to teleported location
      updatedPlayer = { ...updatedPlayer, position: teleportResult.newPosition }
      // Update final position for FOV calculation
      finalPosition = teleportResult.newPosition

      // Add teleportation message
      if (teleportResult.message) {
        messages.push({
          text: teleportResult.message,
          type: 'warning',
        })
      }
    }

    // 2. Trigger Ring of Searching (10% chance, passive ability)
    // Note: Searching uses the final position (after potential teleportation)
    const searchResult = this.ringService.applySearchingRing(updatedPlayer, updatedLevel)

    if (searchResult.detected) {
      // Update level with discovered traps/doors
      updatedLevel = searchResult.level

      // Add detection messages
      searchResult.messages.forEach((msg) => {
        messages.push({
          text: msg,
          type: 'info',
        })
      })
    }

    return {
      player: updatedPlayer,
      level: updatedLevel,
      finalPosition,
      messages,
    }
  }

  // ============================================================================
  // ENERGY SYSTEM METHODS
  // ============================================================================

  /**
   * Grant energy to actor based on speed
   * Returns new actor with increased energy (immutable)
   *
   * @param actor - Any entity with energy field
   * @param speed - Speed value (10=normal, 20=hasted, 5=slowed)
   * @returns New actor with energy + speed
   */
  grantEnergy<T extends Actor>(actor: T, speed: number): T {
    return { ...actor, energy: actor.energy + speed }
  }

  /**
   * Check if actor has enough energy to act
   * Actor can act when energy >= ENERGY_THRESHOLD (100)
   *
   * @param actor - Any entity with energy field
   * @returns True if actor.energy >= ENERGY_THRESHOLD
   */
  canAct<T extends Actor>(actor: T): boolean {
    return actor.energy >= ENERGY_THRESHOLD
  }

  /**
   * Consume energy after actor takes action
   * Returns new actor with energy - ENERGY_THRESHOLD (immutable)
   * Energy can carry over (e.g., 150 energy → consume → 50 remains)
   *
   * @param actor - Any entity with energy field
   * @returns New actor with energy - ENERGY_THRESHOLD
   */
  consumeEnergy<T extends Actor>(actor: T): T {
    return { ...actor, energy: actor.energy - ENERGY_THRESHOLD }
  }

  /**
   * Get player's current speed based on status effects
   * Returns HASTED_SPEED (20) if player has HASTED status
   * Returns NORMAL_SPEED (10) otherwise
   *
   * @param player - Player to check
   * @returns Speed value (10 or 20)
   */
  getPlayerSpeed(player: Player): number {
    const hasHaste = this.statusEffectService.hasStatusEffect(player, StatusEffectType.HASTED)
    return hasHaste ? HASTED_SPEED : NORMAL_SPEED
  }

  /**
   * Grant energy to player based on current speed
   * Checks player's status effects to determine speed
   * Returns new GameState with updated player (immutable)
   *
   * @param state - Current game state
   * @returns New GameState with player.energy increased
   */
  grantPlayerEnergy(state: GameState): GameState {
    const speed = this.getPlayerSpeed(state.player)
    const updatedPlayer = this.grantEnergy(state.player, speed)
    return { ...state, player: updatedPlayer }
  }

  /**
   * Grant energy to ALL actors (player + monsters) simultaneously
   * This ensures fair energy distribution - all actors accumulate energy at same rate
   * Returns new GameState with updated player and monsters (immutable)
   *
   * @param state - Current game state
   * @returns New GameState with all actors' energy increased
   */
  grantEnergyToAllActors(state: GameState): GameState {
    // Grant energy to player
    const playerSpeed = this.getPlayerSpeed(state.player)
    const updatedPlayer = this.grantEnergy(state.player, playerSpeed)

    // Grant energy to all monsters on current level
    const currentLevel = state.levels.get(state.currentLevel)
    if (!currentLevel) {
      return { ...state, player: updatedPlayer }
    }

    // Update all monsters with energy grants
    const updatedMonsters = currentLevel.monsters.map((monster) =>
      this.grantEnergy(monster, monster.speed)
    )

    // Create updated level with new monster energies
    const updatedLevel = { ...currentLevel, monsters: updatedMonsters }
    const updatedLevels = new Map(state.levels)
    updatedLevels.set(state.currentLevel, updatedLevel)

    return {
      ...state,
      player: updatedPlayer,
      levels: updatedLevels,
    }
  }

  /**
   * Consume energy from player after action
   * Wrapper for consumeEnergy() for Player type
   *
   * @param player - Player who took action
   * @returns New Player with energy - ENERGY_THRESHOLD
   */
  consumePlayerEnergy(player: Player): Player {
    return this.consumeEnergy(player)
  }

  /**
   * Check if player has enough energy to act
   * Wrapper for canAct() for Player type
   *
   * @param player - Player to check
   * @returns True if player can act
   */
  canPlayerAct(player: Player): boolean {
    return this.canAct(player)
  }
}<|MERGE_RESOLUTION|>--- conflicted
+++ resolved
@@ -1,8 +1,4 @@
-<<<<<<< HEAD
-import { GameState, Player, StatusEffectType } from '@game/core/core'
-=======
-import { GameState, Player, StatusEffectType, Scroll, Level, Position } from '@game/core/core'
->>>>>>> 14eff905
+import { GameState, Player, StatusEffectType, Level, Position } from '@game/core/core'
 import { StatusEffectService } from '@services/StatusEffectService'
 import { LevelService } from '@services/LevelService'
 import { RingService } from '@services/RingService'
@@ -146,17 +142,20 @@
     // Note: Searching uses the final position (after potential teleportation)
     const searchResult = this.ringService.applySearchingRing(updatedPlayer, updatedLevel)
 
-    if (searchResult.detected) {
-      // Update level with discovered traps/doors
-      updatedLevel = searchResult.level
-
+    if (searchResult.trapsFound.length > 0 || searchResult.secretDoorsFound.length > 0) {
       // Add detection messages
-      searchResult.messages.forEach((msg) => {
+      if (searchResult.trapsFound.length > 0) {
         messages.push({
-          text: msg,
+          text: `Your ring of searching detects ${searchResult.trapsFound.length} trap(s)!`,
           type: 'info',
         })
-      })
+      }
+      if (searchResult.secretDoorsFound.length > 0) {
+        messages.push({
+          text: `Your ring of searching detects ${searchResult.secretDoorsFound.length} secret door(s)!`,
+          type: 'info',
+        })
+      }
     }
 
     return {
