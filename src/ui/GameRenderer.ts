--- conflicted
+++ resolved
@@ -46,18 +46,11 @@
     private victoryService: VictoryService,
     private localStorageService: LocalStorageService,
     private deathService: DeathService,
-<<<<<<< HEAD
     leaderboardService: LeaderboardService,
     leaderboardStorageService: LeaderboardStorageService,
     scoreCalculationService: ScoreCalculationService,
     _preferencesService: PreferencesService,
-=======
-    private leaderboardService: LeaderboardService,
-    private leaderboardStorageService: LeaderboardStorageService,
-    private scoreCalculationService: ScoreCalculationService,
-    private preferencesService: PreferencesService,
     private ringService: RingService,
->>>>>>> 14eff905
     private onReturnToMenu: () => void,
     private onStartNewGame: (characterName: string) => void,
     private onReplaySeed: (seed: string, characterName: string) => void,
